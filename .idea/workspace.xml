--- conflicted
+++ resolved
@@ -1,17 +1,12 @@
 <?xml version="1.0" encoding="UTF-8"?>
 <project version="4">
   <component name="ChangeListManager">
-<<<<<<< HEAD
     <list default="true" id="2c0f753e-c31b-43a4-b55d-4153d9ab5ca9" name="Default" comment="remove clock speed as a parameter">
       <change beforePath="$PROJECT_DIR$/.idea/workspace.xml" beforeDir="false" afterPath="$PROJECT_DIR$/.idea/workspace.xml" afterDir="false" />
       <change beforePath="$PROJECT_DIR$/pom.xml" beforeDir="false" afterPath="$PROJECT_DIR$/pom.xml" afterDir="false" />
       <change beforePath="$PROJECT_DIR$/src/main/java/com/stimulussoft/filequeue/FileQueue.java" beforeDir="false" afterPath="$PROJECT_DIR$/src/main/java/com/stimulussoft/filequeue/FileQueue.java" afterDir="false" />
       <change beforePath="$PROJECT_DIR$/src/main/java/com/stimulussoft/filequeue/QueueProcessor.java" beforeDir="false" afterPath="$PROJECT_DIR$/src/main/java/com/stimulussoft/filequeue/QueueProcessor.java" afterDir="false" />
       <change beforePath="$PROJECT_DIR$/src/test/java/com/stimulussoft/filequeue/QueueProcessorTest.java" beforeDir="false" afterPath="$PROJECT_DIR$/src/test/java/com/stimulussoft/filequeue/QueueProcessorTest.java" afterDir="false" />
-=======
-    <list default="true" id="2c0f753e-c31b-43a4-b55d-4153d9ab5ca9" name="Default" comment="">
-      <change beforePath="$PROJECT_DIR$/.gitignore" beforeDir="false" afterPath="$PROJECT_DIR$/.gitignore" afterDir="false" />
->>>>>>> b2731d23
     </list>
     <ignored path="$PROJECT_DIR$/out/" />
     <ignored path="$PROJECT_DIR$/target/" />
@@ -39,7 +34,6 @@
       <file leaf-file-name="QueueProcessor.java" pinned="false" current-in-tab="false">
         <entry file="file://$PROJECT_DIR$/src/main/java/com/stimulussoft/filequeue/QueueProcessor.java">
           <provider selected="true" editor-type-id="text-editor">
-<<<<<<< HEAD
             <state relative-caret-position="221">
               <caret line="85" lean-forward="true" selection-start-line="85" selection-end-line="85" />
               <folding>
@@ -52,18 +46,11 @@
                 <element signature="method#deserialize#0;class#QueueProcessor#0" />
                 <element signature="e#10484#10485#0" expanded="true" />
                 <element signature="e#10546#10547#0" expanded="true" />
-=======
-            <state relative-caret-position="585">
-              <caret line="63" column="52" selection-start-line="63" selection-start-column="52" selection-end-line="63" selection-end-column="52" />
-              <folding>
-                <element signature="class#MVStoreCleaner#0;class#QueueProcessor#0" />
->>>>>>> b2731d23
               </folding>
             </state>
           </provider>
         </entry>
       </file>
-<<<<<<< HEAD
       <file leaf-file-name="ScheduledExecutorService.java" pinned="false" current-in-tab="false">
         <entry file="jar://C:/Program Files/Java/jdk1.8.0_92/src.zip!/java/util/concurrent/ScheduledExecutorService.java">
           <provider selected="true" editor-type-id="text-editor">
@@ -87,23 +74,10 @@
           <provider selected="true" editor-type-id="text-editor">
             <state relative-caret-position="203">
               <caret line="202" selection-start-line="202" selection-end-line="202" />
-=======
-      <file leaf-file-name="MVStoreQueue.java" pinned="false" current-in-tab="false">
-        <entry file="file://$PROJECT_DIR$/src/main/java/com/stimulussoft/filequeue/MVStoreQueue.java">
-          <provider selected="true" editor-type-id="text-editor">
-            <state relative-caret-position="750">
-              <caret line="86" selection-start-line="86" selection-end-line="86" />
-              <folding>
-                <element signature="imports" expanded="true" />
-                <element signature="e#2426#2427#0" expanded="true" />
-                <element signature="e#2476#2477#0" expanded="true" />
-              </folding>
->>>>>>> b2731d23
             </state>
           </provider>
         </entry>
       </file>
-<<<<<<< HEAD
       <file leaf-file-name="FileQueueTest.java" pinned="false" current-in-tab="false">
         <entry file="file://$PROJECT_DIR$/src/test/java/com/stimulussoft/filequeue/FileQueueTest.java">
           <provider selected="true" editor-type-id="text-editor">
@@ -113,30 +87,13 @@
                 <element signature="e#3466#3467#0" expanded="true" />
                 <element signature="e#3502#3503#0" expanded="true" />
               </folding>
-=======
-      <file leaf-file-name="FilePath.class" pinned="false" current-in-tab="false">
-        <entry file="jar://$MAVEN_REPOSITORY$/com/h2database/h2-mvstore/1.4.197/h2-mvstore-1.4.197.jar!/org/h2/store/fs/FilePath.class">
-          <provider selected="true" editor-type-id="text-editor">
-            <state relative-caret-position="90">
-              <caret line="17" column="26" selection-start-line="17" selection-start-column="22" selection-end-line="17" selection-end-column="30" />
             </state>
           </provider>
         </entry>
       </file>
-      <file leaf-file-name="FilePathNio.class" pinned="false" current-in-tab="false">
-        <entry file="jar://$MAVEN_REPOSITORY$/com/h2database/h2-mvstore/1.4.197/h2-mvstore-1.4.197.jar!/org/h2/store/fs/FilePathNio.class">
+      <file leaf-file-name="FileQueue.java" pinned="false" current-in-tab="false">
+        <entry file="file://$PROJECT_DIR$/src/main/java/com/stimulussoft/filequeue/FileQueue.java">
           <provider selected="true" editor-type-id="text-editor">
-            <state relative-caret-position="90">
-              <caret line="10" column="43" selection-start-line="10" selection-start-column="43" selection-end-line="10" selection-end-column="43" />
->>>>>>> b2731d23
-            </state>
-          </provider>
-        </entry>
-      </file>
-      <file leaf-file-name="MVStoreQueueTest.java" pinned="false" current-in-tab="false">
-        <entry file="file://$PROJECT_DIR$/src/test/java/com/stimulussoft/filequeue/MVStoreQueueTest.java">
-          <provider selected="true" editor-type-id="text-editor">
-<<<<<<< HEAD
             <state relative-caret-position="42">
               <caret line="494" selection-start-line="494" selection-end-line="494" />
               <folding>
@@ -171,18 +128,11 @@
                 <element signature="e#16891#16892#0" expanded="true" />
                 <element signature="e#17099#17100#0" expanded="true" />
                 <element signature="e#17155#17156#0" expanded="true" />
-=======
-            <state relative-caret-position="555">
-              <caret line="64" column="5" selection-start-line="64" selection-start-column="5" selection-end-line="64" selection-end-column="5" />
-              <folding>
-                <element signature="imports" expanded="true" />
->>>>>>> b2731d23
               </folding>
             </state>
           </provider>
         </entry>
       </file>
-<<<<<<< HEAD
       <file leaf-file-name="FileQueueItem.java" pinned="false" current-in-tab="false">
         <entry file="file://$PROJECT_DIR$/src/main/java/com/stimulussoft/filequeue/FileQueueItem.java">
           <provider selected="true" editor-type-id="text-editor">
@@ -197,27 +147,15 @@
                 <element signature="e#1441#1442#0" expanded="true" />
                 <element signature="e#1474#1475#0" expanded="true" />
               </folding>
-=======
-      <file leaf-file-name="pom.xml" pinned="false" current-in-tab="false">
-        <entry file="file://$PROJECT_DIR$/pom.xml">
-          <provider selected="true" editor-type-id="text-editor">
-            <state relative-caret-position="270">
-              <caret line="18" column="20" lean-forward="true" selection-start-line="18" selection-start-column="20" selection-end-line="18" selection-end-column="20" />
->>>>>>> b2731d23
             </state>
           </provider>
         </entry>
       </file>
-      <file leaf-file-name=".gitignore" pinned="false" current-in-tab="true">
-        <entry file="file://$PROJECT_DIR$/.gitignore">
+      <file leaf-file-name="pom.xml" pinned="false" current-in-tab="true">
+        <entry file="file://$PROJECT_DIR$/pom.xml">
           <provider selected="true" editor-type-id="text-editor">
-<<<<<<< HEAD
             <state relative-caret-position="170">
               <caret line="10" column="16" selection-start-line="10" selection-start-column="16" selection-end-line="10" selection-end-column="16" />
-=======
-            <state relative-caret-position="634">
-              <caret line="51" column="18" selection-start-line="51" selection-start-column="18" selection-end-line="51" selection-end-column="18" />
->>>>>>> b2731d23
             </state>
           </provider>
         </entry>
@@ -237,11 +175,6 @@
   </component>
   <component name="FindInProjectRecents">
     <findStrings>
-<<<<<<< HEAD
-=======
-      <find>processFileQueueItem</find>
-      <find>fileQueueConsumer</find>
->>>>>>> b2731d23
       <find>consume</find>
       <find>Retry</find>
       <find>Retry(</find>
@@ -254,10 +187,10 @@
       <find>fileQueueCon</find>
       <find>expire</find>
       <find>asset</find>
-      <find>there sho</find>
+      <find />
       <find>expire()</find>
       <find>expire(</find>
-      <find>throw new</find>
+      <find />
       <find>mvstoreCleanUP</find>
       <find>startQueue</find>
       <find>startq</find>
@@ -268,15 +201,10 @@
       <find>memory</find>
       <find>cleanupTask</find>
       <find>open</find>
-<<<<<<< HEAD
       <find>ossrh</find>
       <find>exec</find>
       <find>clock</find>
       <find>processed</find>
-=======
-      <find>Path</find>
-      <find>JimFSDecorator</find>
->>>>>>> b2731d23
     </findStrings>
     <replaceStrings>
       <replace>FileQueueItem</replace>
@@ -334,6 +262,7 @@
         <option value="$PROJECT_DIR$/src/main/java/com/stimulussoft/filequeue/FileQueueItem.java" />
         <option value="$PROJECT_DIR$/src/test/java/com/stimulussoft/filequeue/FileQueueTest.java" />
         <option value="$PROJECT_DIR$/src/main/java/com/stimulussoft/filequeue/Consumer.java" />
+        <option value="$PROJECT_DIR$/.gitignore" />
         <option value="$PROJECT_DIR$/src/main/java/com/stimulussoft/filequeue/PathDisk.java" />
         <option value="$PROJECT_DIR$/src/test/java/com/stimulussoft/filequeue/MVStoreQueueTest.java" />
         <option value="$PROJECT_DIR$/src/main/java/com/stimulussoft/filequeue/MVStoreQueue.java" />
@@ -341,7 +270,6 @@
         <option value="$PROJECT_DIR$/src/test/java/com/stimulussoft/filequeue/QueueProcessorTest.java" />
         <option value="$PROJECT_DIR$/src/main/java/com/stimulussoft/filequeue/QueueProcessor.java" />
         <option value="$PROJECT_DIR$/pom.xml" />
-        <option value="$PROJECT_DIR$/.gitignore" />
       </list>
     </option>
   </component>
@@ -361,15 +289,9 @@
   <component name="NodePackageJsonFileManager">
     <packageJsonPaths />
   </component>
-<<<<<<< HEAD
   <component name="ProjectFrameBounds">
     <option name="x" value="135" />
     <option name="y" value="94" />
-=======
-  <component name="ProjectFrameBounds" extendedState="6">
-    <option name="x" value="123" />
-    <option name="y" value="24" />
->>>>>>> b2731d23
     <option name="width" value="1701" />
     <option name="height" value="1008" />
   </component>
@@ -381,8 +303,6 @@
       <foldersAlwaysOnTop value="true" />
     </navigator>
     <panes>
-      <pane id="PackagesPane" />
-      <pane id="Scope" />
       <pane id="ProjectPane">
         <subPane>
           <expand>
@@ -429,25 +349,6 @@
               <item name="filequeue" type="b2602c69:ProjectViewProjectNode" />
               <item name="filequeue" type="462c0819:PsiDirectoryNode" />
               <item name="src" type="462c0819:PsiDirectoryNode" />
-<<<<<<< HEAD
-=======
-              <item name="main" type="462c0819:PsiDirectoryNode" />
-              <item name="java" type="462c0819:PsiDirectoryNode" />
-              <item name="stimulussoft" type="462c0819:PsiDirectoryNode" />
-              <item name="util" type="462c0819:PsiDirectoryNode" />
-            </path>
-            <path>
-              <item name="filequeue" type="b2602c69:ProjectViewProjectNode" />
-              <item name="filequeue" type="462c0819:PsiDirectoryNode" />
-              <item name="src" type="462c0819:PsiDirectoryNode" />
-              <item name="main" type="462c0819:PsiDirectoryNode" />
-              <item name="resources" type="462c0819:PsiDirectoryNode" />
-            </path>
-            <path>
-              <item name="filequeue" type="b2602c69:ProjectViewProjectNode" />
-              <item name="filequeue" type="462c0819:PsiDirectoryNode" />
-              <item name="src" type="462c0819:PsiDirectoryNode" />
->>>>>>> b2731d23
               <item name="test" type="462c0819:PsiDirectoryNode" />
             </path>
             <path>
@@ -513,11 +414,7 @@
       </list>
     </option>
   </component>
-<<<<<<< HEAD
   <component name="RunManager" selected="JUnit.FileQueueTest">
-=======
-  <component name="RunManager" selected="JUnit.MVStoreQueueTest.init">
->>>>>>> b2731d23
     <configuration default="true" type="Applet" factoryName="Applet">
       <option name="POLICY_FILE" value="$APPLICATION_HOME_DIR$/bin/appletviewer.policy" />
     </configuration>
@@ -610,29 +507,6 @@
       </option>
       <patterns />
     </configuration>
-    <configuration name="MVStoreQueueTest.init" type="JUnit" factoryName="JUnit" temporary="true" nameIsGenerated="true">
-      <module name="filequeue" />
-      <extension name="coverage">
-        <pattern>
-          <option name="PATTERN" value="com.stimulussoft.filequeue.*" />
-          <option name="ENABLED" value="true" />
-        </pattern>
-      </extension>
-      <option name="ALTERNATIVE_JRE_PATH_ENABLED" value="false" />
-      <option name="ALTERNATIVE_JRE_PATH" />
-      <option name="PACKAGE_NAME" value="com.stimulussoft.filequeue" />
-      <option name="MAIN_CLASS_NAME" value="com.stimulussoft.filequeue.MVStoreQueueTest" />
-      <option name="METHOD_NAME" value="init" />
-      <option name="TEST_OBJECT" value="method" />
-      <option name="VM_PARAMETERS" value="-ea" />
-      <option name="PARAMETERS" />
-      <option name="WORKING_DIRECTORY" value="$MODULE_DIR$" />
-      <option name="PASS_PARENT_ENVS" value="true" />
-      <option name="TEST_SEARCH_SCOPE">
-        <value defaultName="singleModule" />
-      </option>
-      <patterns />
-    </configuration>
     <configuration default="true" type="JUnit" factoryName="JUnit">
       <option name="ALTERNATIVE_JRE_PATH_ENABLED" value="false" />
       <option name="ALTERNATIVE_JRE_PATH" />
@@ -698,21 +572,11 @@
       <item itemvalue="JUnit.FileQueueTest" />
       <item itemvalue="JUnit.com.stimulussoft.filequeue in filequeue" />
       <item itemvalue="JUnit.MVStoreQueueTest" />
-<<<<<<< HEAD
       <item itemvalue="JUnit.All in filequeue" />
       <item itemvalue="JUnit.FileQueueTest.test1" />
     </list>
     <recent_temporary>
       <list>
-=======
-      <item itemvalue="JUnit.MVStoreQueueTest.init" />
-    </list>
-    <recent_temporary>
-      <list>
-        <item itemvalue="JUnit.MVStoreQueueTest.init" />
-        <item itemvalue="JUnit.MVStoreQueueTest" />
-        <item itemvalue="JUnit.com.stimulussoft.filequeue in filequeue" />
->>>>>>> b2731d23
         <item itemvalue="JUnit.FileQueueTest" />
         <item itemvalue="JUnit.FileQueueTest.test1" />
         <item itemvalue="JUnit.All in filequeue" />
@@ -742,11 +606,7 @@
       <workItem from="1526471181304" duration="592000" />
       <workItem from="1526478958962" duration="981000" />
       <workItem from="1526480348573" duration="854000" />
-      <workItem from="1526634821374" duration="8743000" />
-      <workItem from="1526912489819" duration="587000" />
-      <workItem from="1527079780887" duration="833000" />
-      <workItem from="1527080773223" duration="389000" />
-      <workItem from="1527531605945" duration="209000" />
+      <workItem from="1526634821374" duration="7736000" />
     </task>
     <task id="LOCAL-00001" summary="radical rewrite">
       <created>1513205194113</created>
@@ -909,42 +769,13 @@
       <option name="project" value="LOCAL" />
       <updated>1526469150535</updated>
     </task>
-    <task id="LOCAL-00024" summary="support jimfs for testing">
-      <created>1526652582945</created>
-      <option name="number" value="00024" />
-      <option name="presentableId" value="LOCAL-00024" />
-      <option name="project" value="LOCAL" />
-      <updated>1526652582945</updated>
-    </task>
-    <task id="LOCAL-00025" summary="proper filesystem handling">
-      <created>1527081008948</created>
-      <option name="number" value="00025" />
-      <option name="presentableId" value="LOCAL-00025" />
-      <option name="project" value="LOCAL" />
-      <updated>1527081008948</updated>
-    </task>
-    <task id="LOCAL-00026" summary="proper filesystem handling">
-      <created>1527081036337</created>
-      <option name="number" value="00026" />
-      <option name="presentableId" value="LOCAL-00026" />
-      <option name="project" value="LOCAL" />
-      <updated>1527081036337</updated>
-    </task>
-    <task id="LOCAL-00027" summary="Merge branch 'master' of https://github.com/stimulussoft/filequeue&#10;&#10;# Conflicts:&#10;#&#9;pom.xml">
-      <created>1527531747331</created>
-      <option name="number" value="00027" />
-      <option name="presentableId" value="LOCAL-00027" />
-      <option name="project" value="LOCAL" />
-      <updated>1527531747331</updated>
-    </task>
-    <option name="localTasksCounter" value="28" />
+    <option name="localTasksCounter" value="24" />
     <servers />
   </component>
   <component name="TestHistory">
-<<<<<<< HEAD
     <history-entry file="MVStoreQueueTest - 2018.05.18 at 16h 50m 39s.xml">
       <configuration name="MVStoreQueueTest" configurationId="JUnit" />
-=======
+    </history-entry>
     <history-entry file="MVStoreQueueTest - 2018.05.18 at 16h 55m 14s.xml">
       <configuration name="MVStoreQueueTest" configurationId="JUnit" />
     </history-entry>
@@ -956,25 +787,6 @@
     </history-entry>
     <history-entry file="MVStoreQueueTest - 2018.05.18 at 17h 03m 51s.xml">
       <configuration name="MVStoreQueueTest" configurationId="JUnit" />
-    </history-entry>
-    <history-entry file="MVStoreQueueTest_init - 2018.05.23 at 15h 58m 41s.xml">
-      <configuration name="MVStoreQueueTest.init" configurationId="JUnit" />
-    </history-entry>
-    <history-entry file="MVStoreQueueTest_init - 2018.05.23 at 16h 00m 17s.xml">
-      <configuration name="MVStoreQueueTest.init" configurationId="JUnit" />
->>>>>>> b2731d23
-    </history-entry>
-    <history-entry file="MVStoreQueueTest_init - 2018.05.23 at 16h 01m 37s.xml">
-      <configuration name="MVStoreQueueTest.init" configurationId="JUnit" />
-    </history-entry>
-    <history-entry file="MVStoreQueueTest_init - 2018.05.23 at 16h 02m 15s.xml">
-      <configuration name="MVStoreQueueTest.init" configurationId="JUnit" />
-    </history-entry>
-    <history-entry file="MVStoreQueueTest_init - 2018.05.23 at 16h 03m 32s.xml">
-      <configuration name="MVStoreQueueTest.init" configurationId="JUnit" />
-    </history-entry>
-    <history-entry file="MVStoreQueueTest_init - 2018.05.23 at 16h 09m 26s.xml">
-      <configuration name="MVStoreQueueTest.init" configurationId="JUnit" />
     </history-entry>
     <history-entry file="All_in_filequeue - 2018.05.29 at 14h 33m 27s.xml">
       <configuration name="All in filequeue" configurationId="JUnit" />
@@ -993,11 +805,7 @@
     </history-entry>
   </component>
   <component name="TimeTrackingManager">
-<<<<<<< HEAD
     <option name="totallyTimeSpent" value="97753000" />
-=======
-    <option name="totallyTimeSpent" value="97165000" />
->>>>>>> b2731d23
   </component>
   <component name="TodoView">
     <todo-panel id="selected-file">
@@ -1009,27 +817,19 @@
     </todo-panel>
   </component>
   <component name="ToolWindowManager">
-<<<<<<< HEAD
     <frame x="135" y="94" width="1701" height="1008" extended-state="0" />
-=======
-    <frame x="0" y="23" width="1680" height="989" extended-state="6" />
->>>>>>> b2731d23
     <editor active="true" />
     <layout>
       <window_info anchor="right" id="Palette" order="3" />
       <window_info anchor="bottom" id="TODO" order="6" weight="0.32911393" />
       <window_info anchor="bottom" id="FindBugs-IDEA" order="7" weight="0.32911393" />
-<<<<<<< HEAD
       <window_info anchor="bottom" id="Messages" order="7" sideWeight="0.4599428" weight="0.3770115" />
-=======
->>>>>>> b2731d23
       <window_info anchor="right" id="Palette&#9;" order="3" />
       <window_info id="Image Layers" order="2" />
       <window_info anchor="right" id="Capture Analysis" order="3" />
       <window_info anchor="bottom" id="Event Log" order="7" sideWeight="0.5343348" side_tool="true" weight="0.3347398" />
       <window_info anchor="right" id="Maven Projects" order="3" />
       <window_info anchor="bottom" id="Database Changes" order="8" show_stripe_button="false" />
-<<<<<<< HEAD
       <window_info anchor="bottom" id="Run" order="2" sideWeight="0.47424892" weight="0.25747126" />
       <window_info anchor="bottom" id="Version Control" order="7" weight="0.32847533" />
       <window_info anchor="bottom" id="Terminal" order="7" sideWeight="0.49713877" weight="0.34753364" />
@@ -1040,18 +840,6 @@
       <window_info anchor="bottom" id="Find" order="1" weight="0.20795454" />
       <window_info id="Structure" order="1" side_tool="true" weight="0.25" />
       <window_info anchor="right" id="Ant Build" order="1" weight="0.25" />
-=======
-      <window_info anchor="bottom" id="Run" order="2" sideWeight="0.47424892" weight="0.3713355" />
-      <window_info anchor="bottom" id="Version Control" order="7" visible="true" weight="0.22757848" />
-      <window_info anchor="bottom" id="Terminal" order="7" sideWeight="0.49713877" weight="0.34641257" />
-      <window_info id="Designer" order="2" />
-      <window_info active="true" content_ui="combo" id="Project" order="0" visible="true" weight="0.21794872" />
-      <window_info anchor="right" id="Database" order="3" weight="0.3297568" />
-      <window_info id="Structure" order="1" side_tool="true" weight="0.25" />
-      <window_info anchor="right" id="Ant Build" order="1" weight="0.25" />
-      <window_info anchor="bottom" id="Debug" order="3" sideWeight="0.46566522" weight="0.3072747" />
-      <window_info id="Favorites" order="2" side_tool="true" />
->>>>>>> b2731d23
       <window_info id="UI Designer" order="2" />
       <window_info anchor="right" id="Theme Preview" order="3" />
       <window_info anchor="bottom" id="Debug" order="3" sideWeight="0.46566522" visible="true" weight="0.27126437" />
@@ -1074,32 +862,19 @@
       <window_info id="Structure" order="1" side_tool="true" weight="0.25" />
       <window_info anchor="right" id="Database" order="3" weight="0.3297568" />
       <window_info id="Capture Tool" order="2" />
-<<<<<<< HEAD
       <window_info anchor="bottom" id="Version Control" order="7" weight="0.32847533" />
       <window_info anchor="bottom" id="Debug" order="3" sideWeight="0.46566522" weight="0.3072747" />
       <window_info anchor="bottom" id="TODO" order="6" weight="0.32911393" />
       <window_info anchor="bottom" id="Inspection Results" order="8" weight="0.32790446" />
       <window_info anchor="bottom" id="Inspection" order="5" weight="0.4" />
-=======
-      <window_info anchor="bottom" id="Messages" order="7" sideWeight="0.4599428" weight="0.37785017" />
-      <window_info anchor="bottom" id="Inspection" order="5" weight="0.4" />
-      <window_info anchor="right" id="Commander" order="0" weight="0.4" />
-      <window_info id="Image Layers" order="2" />
-      <window_info anchor="bottom" id="Inspection Results" order="8" weight="0.32790446" />
-      <window_info anchor="bottom" id="Statistic" order="7" weight="0.32911393" />
->>>>>>> b2731d23
       <window_info anchor="bottom" id="Cvs" order="4" weight="0.25" />
       <window_info id="UI Designer" order="2" />
       <window_info anchor="bottom" id="Statistic" order="7" weight="0.32911393" />
       <window_info anchor="bottom" id="Run" order="2" sideWeight="0.47424892" weight="0.3713355" />
       <window_info anchor="bottom" id="Messages" order="7" sideWeight="0.4599428" visible="true" weight="0.37785017" />
       <window_info anchor="right" id="Palette" order="3" />
-<<<<<<< HEAD
       <window_info anchor="right" id="Commander" order="0" weight="0.4" />
       <window_info id="Designer" order="2" />
-=======
-      <window_info anchor="bottom" id="Find" order="1" weight="0.20870535" />
->>>>>>> b2731d23
     </layout>
     <layout-to-restore>
       <window_info anchor="right" id="Palette" order="3" />
@@ -1188,66 +963,26 @@
     <MESSAGE value="delayed item retrieve" />
     <MESSAGE value="mvstore tests" />
     <MESSAGE value="support jimfs for testing" />
-<<<<<<< HEAD
     <MESSAGE value="remove clock speed as a parameter" />
     <option name="LAST_COMMIT_MESSAGE" value="remove clock speed as a parameter" />
-=======
-    <MESSAGE value="proper filesystem handling" />
-    <MESSAGE value="Merge branch 'master' of https://github.com/stimulussoft/filequeue&#10;&#10;# Conflicts:&#10;#&#9;pom.xml" />
-    <option name="LAST_COMMIT_MESSAGE" value="Merge branch 'master' of https://github.com/stimulussoft/filequeue&#10;&#10;# Conflicts:&#10;#&#9;pom.xml" />
->>>>>>> b2731d23
   </component>
   <component name="XDebuggerManager">
     <breakpoint-manager>
       <breakpoints>
         <line-breakpoint enabled="true" type="java-line">
-<<<<<<< HEAD
           <url>file://$PROJECT_DIR$/src/main/java/com/stimulussoft/filequeue/QueueProcessor.java</url>
           <line>101</line>
           <properties />
           <option name="timeStamp" value="137" />
-=======
-          <url>file://$PROJECT_DIR$/src/main/java/com/stimulussoft/filequeue/MVStoreQueue.java</url>
-          <line>86</line>
-          <properties />
-          <option name="timeStamp" value="138" />
-        </line-breakpoint>
-        <line-breakpoint enabled="true" type="java-line">
-          <url>file://$PROJECT_DIR$/src/main/java/com/stimulussoft/filequeue/MVStoreQueue.java</url>
-          <line>95</line>
-          <properties />
-          <option name="timeStamp" value="139" />
->>>>>>> b2731d23
         </line-breakpoint>
       </breakpoints>
       <breakpoints-dialog>
         <breakpoints-dialog />
       </breakpoints-dialog>
-<<<<<<< HEAD
       <option name="time" value="138" />
     </breakpoint-manager>
   </component>
   <component name="editorHistoryManager">
-=======
-      <option name="time" value="140" />
-    </breakpoint-manager>
-  </component>
-  <component name="editorHistoryManager">
-    <entry file="file://$PROJECT_DIR$/src/main/java/com/stimulussoft/filequeue/DelayRejectPolicy.java">
-      <provider selected="true" editor-type-id="text-editor">
-        <state relative-caret-position="840">
-          <caret line="74" column="5" selection-start-line="74" selection-start-column="5" selection-end-line="74" selection-end-column="5" />
-        </state>
-      </provider>
-    </entry>
-    <entry file="jar://$MAVEN_REPOSITORY$/com/google/guava/guava/23.0/guava-23.0.jar!/com/google/common/util/concurrent/MoreExecutors.class">
-      <provider selected="true" editor-type-id="text-editor">
-        <state relative-caret-position="658">
-          <caret line="607" column="19" selection-start-line="607" selection-start-column="13" selection-end-line="607" selection-end-column="28" />
-        </state>
-      </provider>
-    </entry>
->>>>>>> b2731d23
     <entry file="file://$PROJECT_DIR$/src/main/java/com/stimulussoft/filequeue/Expiration.java">
       <provider selected="true" editor-type-id="text-editor">
         <state relative-caret-position="510">
@@ -1280,32 +1015,7 @@
         </state>
       </provider>
     </entry>
-<<<<<<< HEAD
     <entry file="file://$PROJECT_DIR$/src/main/java/com/stimulussoft/filequeue/RetryQueueItem.java" />
-=======
-    <entry file="file://$PROJECT_DIR$/src/main/java/com/stimulussoft/filequeue/RetryQueueItem.java">
-      <provider selected="true" editor-type-id="text-editor">
-        <state relative-caret-position="360">
-          <caret line="44" selection-start-line="44" selection-end-line="44" />
-        </state>
-      </provider>
-    </entry>
-    <entry file="file://$PROJECT_DIR$/src/test/java/com/stimulussoft/filequeue/FileQueueTest.java">
-      <provider selected="true" editor-type-id="text-editor">
-        <state relative-caret-position="197">
-          <caret line="54" column="16" selection-start-line="54" selection-start-column="16" selection-end-line="54" selection-end-column="16" />
-          <folding>
-            <element signature="e#5258#5259#0" expanded="true" />
-            <element signature="e#5294#5295#0" expanded="true" />
-            <element signature="e#5348#5349#0" expanded="true" />
-            <element signature="e#5397#5398#0" expanded="true" />
-            <element signature="e#5431#5432#0" expanded="true" />
-            <element signature="e#5464#5465#0" expanded="true" />
-          </folding>
-        </state>
-      </provider>
-    </entry>
->>>>>>> b2731d23
     <entry file="jar://$MAVEN_REPOSITORY$/com/h2database/h2-mvstore/1.4.196/h2-mvstore-1.4.196.jar!/org/h2/mvstore/FileStore.class">
       <provider selected="true" editor-type-id="text-editor">
         <state relative-caret-position="90">
@@ -1328,34 +1038,11 @@
         </state>
       </provider>
     </entry>
-<<<<<<< HEAD
     <entry file="jar:///Library/Java/JavaVirtualMachines/jdk1.8.0_144.jdk/Contents/Home/src.zip!/java/nio/file/Paths.java" />
     <entry file="file://$PROJECT_DIR$/.gitignore">
       <provider selected="true" editor-type-id="text-editor">
         <state relative-caret-position="345">
           <caret line="23" column="21" selection-start-line="23" selection-start-column="21" selection-end-line="23" selection-end-column="21" />
-=======
-    <entry file="file://$PROJECT_DIR$/src/main/java/com/stimulussoft/filequeue/FileQueue.java">
-      <provider selected="true" editor-type-id="text-editor">
-        <state relative-caret-position="4755">
-          <caret line="356" column="39" selection-start-line="356" selection-start-column="39" selection-end-line="356" selection-end-column="39" />
-          <folding>
-            <element signature="imports" expanded="true" />
-            <element signature="e#3828#3829#0" expanded="true" />
-            <element signature="e#3884#3885#0" expanded="true" />
-            <element signature="e#3928#3929#0" expanded="true" />
-            <element signature="e#3964#3965#0" expanded="true" />
-            <element signature="e#5811#5812#0" expanded="true" />
-            <element signature="e#5843#5844#0" expanded="true" />
-          </folding>
-        </state>
-      </provider>
-    </entry>
-    <entry file="jar:///Library/Java/JavaVirtualMachines/jdk1.8.0_144.jdk/Contents/Home/src.zip!/java/nio/file/Paths.java">
-      <provider selected="true" editor-type-id="text-editor">
-        <state relative-caret-position="870">
-          <caret line="82" column="20" selection-start-line="82" selection-start-column="20" selection-end-line="82" selection-end-column="20" />
->>>>>>> b2731d23
         </state>
       </provider>
     </entry>
@@ -1387,7 +1074,6 @@
         </state>
       </provider>
     </entry>
-<<<<<<< HEAD
     <entry file="jar://$MAVEN_REPOSITORY$/com/h2database/h2-mvstore/1.4.197/h2-mvstore-1.4.197.jar!/org/h2/store/fs/FilePathWrapper.class">
       <provider selected="true" editor-type-id="text-editor">
         <state relative-caret-position="-833">
@@ -1404,29 +1090,12 @@
     </entry>
     <entry file="jar:///Library/Java/JavaVirtualMachines/jdk1.8.0_144.jdk/Contents/Home/src.zip!/java/nio/file/Files.java" />
     <entry file="jar://$MAVEN_REPOSITORY$/com/h2database/h2-mvstore/1.4.197/h2-mvstore-1.4.197-sources.jar!/org/h2/mvstore/MVStoreTool.java" />
-=======
-    <entry file="jar:///Library/Java/JavaVirtualMachines/jdk1.8.0_144.jdk/Contents/Home/src.zip!/java/nio/file/Files.java">
-      <provider selected="true" editor-type-id="text-editor">
-        <state relative-caret-position="181">
-          <caret line="2330" column="23" selection-start-line="2330" selection-start-column="23" selection-end-line="2330" selection-end-column="23" />
-        </state>
-      </provider>
-    </entry>
-    <entry file="jar://$MAVEN_REPOSITORY$/com/h2database/h2-mvstore/1.4.197/h2-mvstore-1.4.197-sources.jar!/org/h2/mvstore/MVStoreTool.java">
-      <provider selected="true" editor-type-id="text-editor">
-        <state relative-caret-position="287">
-          <caret line="592" column="45" selection-start-line="592" selection-start-column="45" selection-end-line="592" selection-end-column="45" />
-        </state>
-      </provider>
-    </entry>
->>>>>>> b2731d23
     <entry file="file://$PROJECT_DIR$/src/main/java/com/stimulussoft/filequeue/PathDisk.java" />
     <entry file="jar:///Library/Java/JavaVirtualMachines/jdk1.8.0_144.jdk/Contents/Home/src.zip!/java/nio/file/Path.java" />
     <entry file="jar://$MAVEN_REPOSITORY$/com/google/jimfs/jimfs/1.1/jimfs-1.1.jar!/com/google/common/jimfs/JimfsPath.class">
       <provider selected="true" editor-type-id="text-editor">
         <state relative-caret-position="204">
           <caret line="276" selection-start-line="276" selection-end-line="276" />
-<<<<<<< HEAD
         </state>
       </provider>
     </entry>
@@ -1435,119 +1104,54 @@
     <entry file="jar://$MAVEN_REPOSITORY$/com/h2database/h2-mvstore/1.4.197/h2-mvstore-1.4.197-sources.jar!/org/h2/mvstore/MVStore.java" />
     <entry file="jar://$MAVEN_REPOSITORY$/com/h2database/h2-mvstore/1.4.197/h2-mvstore-1.4.197-sources.jar!/org/h2/mvstore/FileStore.java" />
     <entry file="jar://$MAVEN_REPOSITORY$/com/h2database/h2-mvstore/1.4.197/h2-mvstore-1.4.197.jar!/org/h2/store/fs/FilePath.class">
-=======
-        </state>
-      </provider>
-    </entry>
-    <entry file="jar:///Library/Java/JavaVirtualMachines/jdk1.8.0_144.jdk/Contents/Home/src.zip!/java/nio/channels/FileChannel.java">
-      <provider selected="true" editor-type-id="text-editor">
-        <state relative-caret-position="204">
-          <caret line="280" column="30" selection-start-line="280" selection-start-column="30" selection-end-line="280" selection-end-column="30" />
-        </state>
-      </provider>
-    </entry>
-    <entry file="jar:///Library/Java/JavaVirtualMachines/jdk1.8.0_144.jdk/Contents/Home/src.zip!/java/nio/file/StandardOpenOption.java">
-      <provider selected="true" editor-type-id="text-editor">
-        <state relative-caret-position="-397">
-          <caret line="33" column="12" selection-start-line="33" selection-start-column="12" selection-end-line="33" selection-end-column="12" />
-        </state>
-      </provider>
-    </entry>
-    <entry file="jar://$MAVEN_REPOSITORY$/junit/junit/4.12/junit-4.12.jar!/org/junit/internal/runners/model/ReflectiveCallable.class">
-      <provider selected="true" editor-type-id="text-editor">
-        <state relative-caret-position="210">
-          <caret line="17" selection-start-line="17" selection-end-line="17" />
-        </state>
-      </provider>
-    </entry>
-    <entry file="jar://$MAVEN_REPOSITORY$/com/h2database/h2-mvstore/1.4.197/h2-mvstore-1.4.197-sources.jar!/org/h2/mvstore/MVStore.java">
-      <provider selected="true" editor-type-id="text-editor">
-        <state relative-caret-position="42450">
-          <caret line="2933" selection-start-line="2933" selection-end-line="2933" />
-        </state>
-      </provider>
-    </entry>
-    <entry file="jar://$MAVEN_REPOSITORY$/com/h2database/h2-mvstore/1.4.197/h2-mvstore-1.4.197-sources.jar!/org/h2/mvstore/FileStore.java">
-      <provider selected="true" editor-type-id="text-editor">
-        <state relative-caret-position="2070">
-          <caret line="154" selection-start-line="154" selection-end-line="154" />
-        </state>
-      </provider>
-    </entry>
-    <entry file="file://$PROJECT_DIR$/nioMemFS:test" />
-    <entry file="jar://$MAVEN_REPOSITORY$/com/h2database/h2-mvstore/1.4.197/h2-mvstore-1.4.197.jar!/org/h2/store/fs/FilePath.class">
-      <provider selected="true" editor-type-id="text-editor">
-        <state relative-caret-position="90">
-          <caret line="17" column="26" selection-start-line="17" selection-start-column="22" selection-end-line="17" selection-end-column="30" />
-        </state>
-      </provider>
-    </entry>
-    <entry file="jar://$MAVEN_REPOSITORY$/com/h2database/h2-mvstore/1.4.197/h2-mvstore-1.4.197.jar!/org/h2/store/fs/FilePathWrapper.class">
-      <provider selected="true" editor-type-id="text-editor">
-        <state relative-caret-position="105">
-          <caret line="14" column="21" selection-start-line="14" selection-start-column="21" selection-end-line="14" selection-end-column="21" />
-        </state>
-      </provider>
-    </entry>
-    <entry file="jar://$MAVEN_REPOSITORY$/com/h2database/h2-mvstore/1.4.197/h2-mvstore-1.4.197.jar!/org/h2/store/fs/FilePathNio.class">
-      <provider selected="true" editor-type-id="text-editor">
-        <state relative-caret-position="90">
-          <caret line="10" column="43" selection-start-line="10" selection-start-column="43" selection-end-line="10" selection-end-column="43" />
-        </state>
-      </provider>
-    </entry>
-    <entry file="jar://$MAVEN_REPOSITORY$/com/google/jimfs/jimfs/1.1/jimfs-1.1.jar!/com/google/common/jimfs/Configuration.class">
-      <provider selected="true" editor-type-id="text-editor">
-        <state relative-caret-position="228">
-          <caret line="39" column="32" selection-start-line="39" selection-start-column="32" selection-end-line="39" selection-end-column="32" />
-        </state>
-      </provider>
-    </entry>
-    <entry file="jar://$MAVEN_REPOSITORY$/com/google/jimfs/jimfs/1.1/jimfs-1.1.jar!/com/google/common/jimfs/Jimfs.class">
->>>>>>> b2731d23
-      <provider selected="true" editor-type-id="text-editor">
-        <state relative-caret-position="90">
-          <caret line="17" column="19" selection-start-line="17" selection-start-column="19" selection-end-line="17" selection-end-column="19" />
-        </state>
-      </provider>
-    </entry>
-    <entry file="file://$PROJECT_DIR$/src/test/java/rules/JimfsFilesystemRule.java">
-      <provider selected="true" editor-type-id="text-editor">
-        <state relative-caret-position="164">
-          <caret line="23" column="11" selection-start-line="23" selection-start-column="11" selection-end-line="23" selection-end-column="11" />
-          <folding>
-            <element signature="e#665#666#0" expanded="true" />
-            <element signature="e#717#718#0" expanded="true" />
-          </folding>
+      <provider selected="true" editor-type-id="text-editor">
+        <state relative-caret-position="289">
+          <caret line="69" column="23" selection-start-line="69" selection-start-column="23" selection-end-line="69" selection-end-column="23" />
         </state>
       </provider>
     </entry>
     <entry file="file://$PROJECT_DIR$/src/main/java/com/stimulussoft/filequeue/MVStoreQueue.java">
       <provider selected="true" editor-type-id="text-editor">
-        <state relative-caret-position="750">
-          <caret line="86" selection-start-line="86" selection-end-line="86" />
+        <state relative-caret-position="675">
+          <caret line="58" column="19" selection-start-line="58" selection-start-column="19" selection-end-line="58" selection-end-column="19" />
           <folding>
             <element signature="imports" expanded="true" />
-            <element signature="e#2426#2427#0" expanded="true" />
-            <element signature="e#2476#2477#0" expanded="true" />
+            <element signature="e#2235#2236#0" expanded="true" />
+            <element signature="e#2284#2285#0" expanded="true" />
+            <element signature="e#2793#2794#0" expanded="true" />
+            <element signature="e#2824#2825#0" expanded="true" />
+            <element signature="class#JimFSDecorator#0;class#MVStoreQueue#0" />
+            <element signature="e#5928#5929#0" expanded="true" />
+            <element signature="e#5982#5983#0" expanded="true" />
+            <element signature="e#6550#6551#0" expanded="true" />
+            <element signature="e#6585#6586#0" expanded="true" />
+            <element signature="e#6752#6753#0" expanded="true" />
+            <element signature="e#6788#6789#0" expanded="true" />
+            <element signature="e#6845#6846#0" expanded="true" />
+            <element signature="e#6881#6882#0" expanded="true" />
+            <element signature="e#7024#7025#0" expanded="true" />
+            <element signature="e#7060#7061#0" expanded="true" />
+            <element signature="e#7554#7555#0" expanded="true" />
+            <element signature="e#7590#7591#0" expanded="true" />
+            <element signature="e#7645#7646#0" expanded="true" />
+            <element signature="e#7724#7725#0" expanded="true" />
+            <element signature="e#8014#8015#0" expanded="true" />
+            <element signature="e#8079#8080#0" expanded="true" />
           </folding>
         </state>
       </provider>
     </entry>
-    <entry file="file://$PROJECT_DIR$/src/main/java/com/stimulussoft/filequeue/QueueProcessor.java">
-      <provider selected="true" editor-type-id="text-editor">
-        <state relative-caret-position="585">
-          <caret line="63" column="52" selection-start-line="63" selection-start-column="52" selection-end-line="63" selection-end-column="52" />
-          <folding>
-            <element signature="class#MVStoreCleaner#0;class#QueueProcessor#0" />
-          </folding>
+    <entry file="file://$PROJECT_DIR$/src/test/java/rules/JimfsFilesystemRule.java">
+      <provider selected="true" editor-type-id="text-editor">
+        <state relative-caret-position="105">
+          <caret line="15" column="13" selection-start-line="15" selection-start-column="13" selection-end-line="15" selection-end-column="13" />
         </state>
       </provider>
     </entry>
     <entry file="file://$PROJECT_DIR$/src/test/java/com/stimulussoft/filequeue/MVStoreQueueTest.java">
       <provider selected="true" editor-type-id="text-editor">
-        <state relative-caret-position="555">
-          <caret line="64" column="5" selection-start-line="64" selection-start-column="5" selection-end-line="64" selection-end-column="5" />
+        <state relative-caret-position="91">
+          <caret line="56" column="30" selection-start-line="56" selection-start-column="30" selection-end-line="56" selection-end-column="30" />
           <folding>
             <element signature="imports" expanded="true" />
           </folding>
@@ -1689,20 +1293,8 @@
     </entry>
     <entry file="file://$PROJECT_DIR$/pom.xml">
       <provider selected="true" editor-type-id="text-editor">
-<<<<<<< HEAD
         <state relative-caret-position="170">
           <caret line="10" column="16" selection-start-line="10" selection-start-column="16" selection-end-line="10" selection-end-column="16" />
-=======
-        <state relative-caret-position="270">
-          <caret line="18" column="20" lean-forward="true" selection-start-line="18" selection-start-column="20" selection-end-line="18" selection-end-column="20" />
-        </state>
-      </provider>
-    </entry>
-    <entry file="file://$PROJECT_DIR$/.gitignore">
-      <provider selected="true" editor-type-id="text-editor">
-        <state relative-caret-position="634">
-          <caret line="51" column="18" selection-start-line="51" selection-start-column="18" selection-end-line="51" selection-end-column="18" />
->>>>>>> b2731d23
         </state>
       </provider>
     </entry>
